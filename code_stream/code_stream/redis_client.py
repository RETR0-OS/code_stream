--- conflicted
+++ resolved
@@ -215,14 +215,7 @@
     async def get_all_cell_ids(self, session_hash: Optional[str] = None) -> List[str]:
         """
         Get all cell IDs, optionally filtered by session.
-<<<<<<< HEAD
-        
-        PERFORMANCE: Uses SCAN instead of KEYS for production-safe iteration.
-        KEYS command blocks Redis and should never be used in production.
-        
-=======
-
->>>>>>> ed6b5075
+
         Args:
             session_hash: If provided, return only cell IDs for this session.
                          If None, return all cell IDs (legacy behavior).
@@ -237,7 +230,6 @@
             else:
                 # Global query for backward compatibility
                 pattern = '*'
-<<<<<<< HEAD
             
             cell_ids = set()
             
@@ -269,24 +261,10 @@
         except async_redis.RedisError as e:
             logger.error(f"Redis error retrieving cell IDs: {e}")
             return []
-=======
-
-            keys = await self.client.keys(pattern)
-            cell_ids = set()
-
-            for key in keys:
-                data = await self.client.hgetall(key)
-                cell_id = data.get(b'cell_id', b'').decode('utf-8')
-                if cell_id:
-                    cell_ids.add(cell_id)
-
-            return list(cell_ids)
->>>>>>> ed6b5075
         except Exception as e:
             logger.error(f"Unexpected error retrieving cell IDs: {e}")
             return []
 
-<<<<<<< HEAD
     async def close(self) -> None:
         """
         Close Redis connection pool.
@@ -299,57 +277,6 @@
             logger.info("Redis connection pool closed successfully")
         except Exception as e:
             logger.error(f"Error closing Redis connection pool: {e}")
-=======
-    async def clear_all_data(self) -> int:
-        """
-        Clear all data from Redis database.
-        Used when creating a new session or refreshing session code.
-
-        Returns:
-            Number of keys deleted (or 1 for success)
-        """
-        try:
-            # Get count of keys before clearing (for reporting)
-            keys_count = await self.client.dbsize()
-            # Clear entire database
-            await self.client.flushdb()
-            return keys_count
-        except Exception as e:
-            print(f"Error clearing Redis data: {e}")
-            return 0
-
-    async def cleanup_orphan_cells(self, session_hash: str, valid_cell_ids: List[str]) -> int:
-        """
-        Delete cells from Redis that are not in the provided list of valid cell IDs.
-        This removes orphan cells that were deleted from the notebook but still exist in Redis.
-
-        Args:
-            session_hash: The session hash to clean up
-            valid_cell_ids: List of cell IDs that currently exist in the notebook
-
-        Returns:
-            Number of orphan cells deleted
-        """
-        try:
-            pattern = f"cs:{session_hash}:*"
-            keys = await self.client.keys(pattern)
-            deleted_count = 0
-
-            for key in keys:
-                data = await self.client.hgetall(key)
-                cell_id = data.get(b'cell_id', b'').decode('utf-8')
-
-                # If cell_id is not in the valid list, delete it
-                if cell_id and cell_id not in valid_cell_ids:
-                    result = await self.client.delete(key)
-                    if result >= 1:
-                        deleted_count += 1
-
-            return deleted_count
-        except Exception as e:
-            print(f"Error cleaning up orphan cells: {e}")
-            return 0
->>>>>>> ed6b5075
 
 
 redis_client = RedisClient()
